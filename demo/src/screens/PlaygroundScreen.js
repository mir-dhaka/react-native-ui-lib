import _ from 'lodash';
import React, {Component} from 'react';
<<<<<<< HEAD
import {StyleSheet, ScrollView, Animated, Easing} from 'react-native';
import {Colors, Image, Card, View, Text} from 'react-native-ui-lib'; //eslint-disable-line
import _ from 'lodash';

const data = [
  {
    title: 'Parrot',
    description:
      'Parrots, also known as psittacines, are birds of the roughly 393 species in 92 genera that make up the order Psittaciformes, found in most tropical and subtropical regions. The order is subdivided into three superfamilies: the Psittacoidea, the Cacatuoidea, and the Strigopoidea.',
    image: 'https://pbs.twimg.com/profile_images/378800000736064818/a8fbf8e2b843f6d6756c8fbd831fb2ba.jpeg',
  },
  {
    title: 'Owl',
    description:
      'DescriptionOwls are birds from the order Strigiformes, which includes about 200 species of mostly solitary and nocturnal birds of prey typified by an upright stance, a large, broad head, binocular vision, binaural hearing, sharp talons, and feathers adapted for silent flight.',
    image: 'https://i.pinimg.com/originals/e5/e3/92/e5e3927bdc7b3afae1e0503757dfee42.jpg',
  },
  {
    title: 'Penguin',
    description:
      'DescriptionPenguins are a group of aquatic flightless birds. They live almost exclusively in the Southern Hemisphere, with only one species, the Galapagos penguin, found north of the equator. Highly adapted for life in the water, penguins have countershaded dark and white plumage, and their wings have evolved into flippers.',
    image: 'https://sites.google.com/site/cabrillolab/_/rsrc/1359185743777/penguin-research-links/Gentoo.png',
  },
  {
    title: 'Stork',
    description:
      'DescriptionStorks are large, long-legged, long-necked wading birds with long, stout bills. They belong to the family called Ciconiidae, and make up the order Ciconiiformes. Ciconiiformes previously included a number of other families, such as herons and ibises, but those families have been moved to other orders. ',
    image: 'https://cdn130.picsart.com/296060988068201.jpg?c256x256',
  },
  {
    title: 'Goose',
    description:
      'DescriptionGeese are waterfowl of the family Anatidae. This group comprises the genera Anser and Branta. Chen, a genus comprising \'white geese\', is sometimes used to refer to a group of species that are more commonly placed within Anser. Some other birds, mostly related to the shelducks, have "goose" as part of their names.',
    image: 'https://static-s.aa-cdn.net/img/ios/1216464827/8c6ebccbcff77b69747998fbd1456883?v=1',
  },
];

export default class PlaygroundScreen extends Component {
  constructor(props) {
    super(props);
    this.state = {};

    _.forEach(data, item => Image.prefetch(item.image));
    this.entranceAnim = new Animated.Value(0);
    // this.entranceAnim = _.times(4, () => new Animated.Value(0));
  }

  static options = {
    topBar: {
      visible: false,
    },
  };

  componentDidMount() {
    /* Add performance hit */
    // this.slow(10);
    
    setTimeout(() => {
    /* Animate using stagger api */
    //   Animated.stagger(
    //     200,
    //     this.entranceAnim.map(anim =>
    //       Animated.timing(anim, {
    //         toValue: 100,
    //         duration: 600,
    //         easing: Easing.bezier(0.23, 1, 0.32, 1),
    //         useNativeDriver: true,
    //       }),
    //     ),
    //   ).start();

      /* Loop with timeout delay */
      // _.forEach(this.entranceAnim, (anim, index) => {
      //   setTimeout(() => {
      //     Animated.timing(anim, {
      //       toValue: 100,
      //       duration: 600,
      //       easing: Easing.bezier(0.23, 1, 0.32, 1),
      //       useNativeDriver: true,
      //     }).start();
      //   }, index * 250);
      // });

      /* Use a single animated value */
      Animated.timing(this.entranceAnim, {
        toValue: 100,
        duration: 1300,
        easing: Easing.bezier(0.23, 1, 0.32, 1),
        useNativeDriver: true,
      }).start();
    }, 1000);
  }

  slow(slowCount) {
    setTimeout(() => {
      _.times(5000, () => {
        console.log('slow log');
      });

      if (slowCount > 0) {
        this.slow(slowCount - 1);
      }
    }, 10);
  }

  renderCard(index) {
    const style = {};
    if (index < 4) {
      // const animValue = this.entranceAnim[index];
      const animValue = this.entranceAnim;
      style.opacity = animValue.interpolate({
        inputRange: [index * 25, (index + 1) * 25],
        // inputRange: [0, 100],
        outputRange: [0, 1],
      });

      style.transform = [
        {
          translateX: animValue.interpolate({
            inputRange: [index * 25, (100 - index * 25) / 2 + index * 25, 100],
            // inputRange: [0, 70, 100],
            outputRange: [-30, 10 - index * 10, 0],
            extrapolate: 'clamp',
          }),
        },
      ];
    }

    return (
      <Animated.View style={style}>
        <Card padding-20 marginB-20>
          <View row centerV>
            <Image source={{uri: data[index].image}} style={{height: 50, width: 50, borderRadius: 2}} />
            <Text marginL-10 text40>
              {data[index].title}
            </Text>
          </View>

          <Text marginT-10 tex80 numberOfLines={3} dark20>
            {data[index].description}
          </Text>
        </Card>
      </Animated.View>
    );
  }

  render() {
    return (
      <ScrollView>
        <View flex padding-20>
          {this.renderCard(0)}
          {this.renderCard(1)}
          {this.renderCard(2)}
          {this.renderCard(3)}
          {this.renderCard(4)}
        </View>
      </ScrollView>
=======
import {StyleSheet} from 'react-native';
import {View, Text} from 'react-native-ui-lib'; //eslint-disable-line


export default class PlaygroundScreen extends Component {

  render() {
    return (
      <View center bg-dark80 flex>
        <Text text50>Playground Screen</Text>
      </View>
>>>>>>> 9baba865
    );
  }
}

const styles = StyleSheet.create({
  container: {},
});<|MERGE_RESOLUTION|>--- conflicted
+++ resolved
@@ -1,6 +1,5 @@
 import _ from 'lodash';
 import React, {Component} from 'react';
-<<<<<<< HEAD
 import {StyleSheet, ScrollView, Animated, Easing} from 'react-native';
 import {Colors, Image, Card, View, Text} from 'react-native-ui-lib'; //eslint-disable-line
 import _ from 'lodash';
@@ -158,19 +157,6 @@
           {this.renderCard(4)}
         </View>
       </ScrollView>
-=======
-import {StyleSheet} from 'react-native';
-import {View, Text} from 'react-native-ui-lib'; //eslint-disable-line
-
-
-export default class PlaygroundScreen extends Component {
-
-  render() {
-    return (
-      <View center bg-dark80 flex>
-        <Text text50>Playground Screen</Text>
-      </View>
->>>>>>> 9baba865
     );
   }
 }
