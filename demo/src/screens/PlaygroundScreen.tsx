--- conflicted
+++ resolved
@@ -1,30 +1,13 @@
 import _ from 'lodash';
 import React, {Component} from 'react';
 import {StyleSheet} from 'react-native';
-<<<<<<< HEAD
-import {View, Text, Card, Incubator} from 'react-native-ui-lib'; //eslint-disable-line
-=======
-import {View, Text, Card, TextField, Button} from 'react-native-ui-lib'; //eslint-disable-line
->>>>>>> d45e4a7b
+import {View, Incubator, Text, Card, TextField, Button} from 'react-native-ui-lib'; //eslint-disable-line
 
 export default class PlaygroundScreen extends Component {
   render() {
     return (
-<<<<<<< HEAD
-      <View center bg-dark80 flex>
+      <View bg-dark80 flex padding-20>
         <Incubator.WheelPicker/>
-=======
-      <View bg-dark80 flex padding-20>
-        <View marginT-20>
-          <TextField placeholder="Placeholder" />
-        </View>
-        <Card height={100} center padding-20>
-          <Text text50>Playground Screen</Text>
-        </Card>
-        <View flex center>
-          <Button marginV-20 label="Button"/>
-        </View>
->>>>>>> d45e4a7b
       </View>
     );
   }
