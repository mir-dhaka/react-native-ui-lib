/**
 * This is a fake index.ts file, for auto-generating the types of all the inline required components.
 * The real index file that will be bundled is "src/index.js".
 * Please use this file for declaring all the exports, so they could be picked up by typescript's complier
 */
export * from './style';
export {default as View} from './components/view';
export {default as Text} from './components/text';
<<<<<<< HEAD
=======
export {default as TouchableOpacity} from './components/touchableOpacity';
export {default as Button} from './components/button';
>>>>>>> 4e8eca33

/* All components with manual typings */
export {
  ActionBar,
  ActionSheet,
  Avatar,
  Badge,
<<<<<<< HEAD
  Button,
=======
>>>>>>> 4e8eca33
  Card,
  Carousel,
  ConnectionStatusBar,
  Dialog,
  Drawer,
  FloatingButton,
  FeatureHighlight,
  Hint,
  Image,
  BaseInput,
  TextArea,
  MaskedInput,
  ListItem,
  PageControl,
  PanningProvider,
  PanGestureView,
  PanListenerView,
  PanDismissibleView,
  PanResponderView,
  ProgressBar,
  Slider,
  GradientSlider,
  ColorSliderGroup,
  Stepper,
  TabBar,
  TagsInput,
  RadioButton,
  RadioGroup,
  SharedTransition,
  StackAggregator,
  Toast,
  WheelPickerDialog,
  Assets,
  BaseComponent,
  PureBaseComponent,
  UIComponent,
  forwardRef,
  AvatarHelper,
  Constants,
  DocsGenerator,
  LogService,
  LoaderScreen,
  Modal,
  StateScreen,
  WheelPicker,
  Incubator,
<<<<<<< HEAD
  ColorPicker,
  TouchableOpacity
=======
  ColorPicker
>>>>>>> 4e8eca33
} from '../typings';

/* All components that are missing either manual or auto generated typings */
export const AnimatedImage;
export const AnimatedScanner;
export const Checkbox;
export const ColorPalette;
export const ColorSwatch;
export const DateTimePicker;
export const HighlighterOverlayView;
export const Keyboard;
export const KeyboardAwareListView;
export const KeyboardAwareScrollView;
export const Picker;
export const SafeAreaInsetsManager;
export const SafeAreaSpacerView;
export const ScrollBar;
export const SelectableComponent;
export const Switch;
export const TabController;
export const TextField;
export const Wizard;<|MERGE_RESOLUTION|>--- conflicted
+++ resolved
@@ -6,11 +6,8 @@
 export * from './style';
 export {default as View} from './components/view';
 export {default as Text} from './components/text';
-<<<<<<< HEAD
-=======
 export {default as TouchableOpacity} from './components/touchableOpacity';
 export {default as Button} from './components/button';
->>>>>>> 4e8eca33
 
 /* All components with manual typings */
 export {
@@ -18,10 +15,6 @@
   ActionSheet,
   Avatar,
   Badge,
-<<<<<<< HEAD
-  Button,
-=======
->>>>>>> 4e8eca33
   Card,
   Carousel,
   ConnectionStatusBar,
@@ -68,12 +61,7 @@
   StateScreen,
   WheelPicker,
   Incubator,
-<<<<<<< HEAD
-  ColorPicker,
-  TouchableOpacity
-=======
   ColorPicker
->>>>>>> 4e8eca33
 } from '../typings';
 
 /* All components that are missing either manual or auto generated typings */
