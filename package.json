{
  "name": "react-native-ui-lib",
<<<<<<< HEAD
  "version": "2.0.1",
=======
  "version": "1.0.60",
>>>>>>> 6a186b46
  "main": "index.js",
  "author": "Ethan Sharabi <ethan.shar@gmail.com>",
  "publishConfig": {
    "registry": "https://registry.npmjs.org/"
  },
  "repository": {
    "type": "git",
    "url": "https://github.com/wix/react-native-ui-lib"
  },
  "scripts": {
    "start": "export DEV_MODE=true && react-native start",
    "ios": "react-native run-ios",
    "android": "react-native run-android",
    "pretest": "npm run lint",
    "test": "jest",
    "test:watch": "jest --watch",
    "lint": "eslint src -c .eslintrc",
    "xcode": "open ./ios/uilib.xcodeproj",
    "build": "mkdir -p dist && cp -r src/assets dist/ && babel src --out-dir dist",
    "log": "react-native log-ios | grep 'ethan -'"
  },
  "dependencies": {
    "babel-plugin-transform-inline-environment-variables": "^0.0.2",
    "lodash": "^4.0.0",
    "prop-types": "^15.5.10",
    "react-native-animatable": "^1.1.0",
<<<<<<< HEAD
    "react-native-blur": "^3.0.0-alpha",
    "react-native-interactable": "^0.0.8"
=======
    "react-native-blur": "~1.0.0"
>>>>>>> 6a186b46
  },
  "devDependencies": {
    "babel-cli": "^6.23.0",
    "babel-eslint": "^7.0.0",
    "babel-jest": "18.0.0",
    "babel-preset-es2015": "^6.22.0",
    "babel-preset-react": "^6.22.0",
    "babel-preset-react-native": "1.9.1",
    "enzyme": "^2.7.1",
    "eslint": "^3.0.0",
    "eslint-config-airbnb": "^14.0.0",
    "eslint-plugin-import": "^2.2.0",
    "eslint-plugin-jsx-a11y": "4.0.0",
    "eslint-plugin-react": "^6.9.0",
    "eslint-plugin-react-native": "^2.0.0",
    "jest": "18.1.0",
    "react": "16.0.0-alpha.6",
    "react-addons-test-utils": "^15.4.2",
    "react-autobind": "^1.0.6",
    "react-dom": "^15.4.2",
<<<<<<< HEAD
    "react-native": "^0.43.4",
    "react-native-navigation": "^1.1.19"
=======
    "react-native": "0.38.0",
    "react-native-keyboard-aware-scrollview": "^1.1.6",
    "react-native-navigation": "^2.0.0-experimental"
>>>>>>> 6a186b46
  },
  "peerDependencies": {
    "react": "15.4.2",
    "react-native": "0.38.0"
  },
  "jest": {
    "preset": "react-native",
    "testPathIgnorePatterns": [
      "/e2e/",
      "/node_modules/"
    ]
  },
  "babel": {
    "env": {
      "test": {
        "presets": [
          "react-native"
        ],
        "retainLines": true
      }
    },
    "plugins": [
      "transform-inline-environment-variables"
    ]
  }
}<|MERGE_RESOLUTION|>--- conflicted
+++ resolved
@@ -1,10 +1,6 @@
 {
   "name": "react-native-ui-lib",
-<<<<<<< HEAD
   "version": "2.0.1",
-=======
-  "version": "1.0.60",
->>>>>>> 6a186b46
   "main": "index.js",
   "author": "Ethan Sharabi <ethan.shar@gmail.com>",
   "publishConfig": {
@@ -31,12 +27,8 @@
     "lodash": "^4.0.0",
     "prop-types": "^15.5.10",
     "react-native-animatable": "^1.1.0",
-<<<<<<< HEAD
     "react-native-blur": "^3.0.0-alpha",
     "react-native-interactable": "^0.0.8"
-=======
-    "react-native-blur": "~1.0.0"
->>>>>>> 6a186b46
   },
   "devDependencies": {
     "babel-cli": "^6.23.0",
@@ -57,14 +49,9 @@
     "react-addons-test-utils": "^15.4.2",
     "react-autobind": "^1.0.6",
     "react-dom": "^15.4.2",
-<<<<<<< HEAD
+    "react-native-keyboard-aware-scrollview": "^1.1.6",
     "react-native": "^0.43.4",
     "react-native-navigation": "^1.1.19"
-=======
-    "react-native": "0.38.0",
-    "react-native-keyboard-aware-scrollview": "^1.1.6",
-    "react-native-navigation": "^2.0.0-experimental"
->>>>>>> 6a186b46
   },
   "peerDependencies": {
     "react": "15.4.2",
