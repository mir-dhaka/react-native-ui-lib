import _ from 'lodash';
import PropTypes from 'prop-types';
import moment from 'moment';
import React, {Component} from 'react';
import {StyleSheet} from 'react-native';
import RNDateTimePicker from '@react-native-community/datetimepicker';
import {Constants} from '../../helpers';
import {Colors} from '../../style';
import Assets from '../../assets';
import {asBaseComponent} from '../../commons';
import {TextField} from '../inputs';
import Dialog from '../dialog';
import View from '../view';
import Button from '../button';


const MODES = {
  DATE: 'date',
  TIME: 'time'
};

/*eslint-disable*/
/**
 * @description: Date and Time Picker Component that wraps RNDateTimePicker for date and time modes.
 * @example: https://github.com/wix/react-native-ui-lib/blob/master/demo/src/screens/componentScreens/DateTimePickerScreen.js
 * @important: DateTimePicker uses a native library. You MUST add and link the native library to both iOS and Android projects.
 * @extends: TextField, react-native-community/datetimepicker
 * @extendsLink: https://github.com/react-native-community/react-native-datetimepicker#react-native-datetimepicker
 */
/*eslint-enable*/

class DateTimePicker extends Component {
  static displayName = 'DateTimePicker';

  static propTypes = {
    ...TextField.propTypes,
    /**
     * The type of picker to display ('date' or 'time')
     */
    mode: PropTypes.oneOf(Object.values(MODES)),
    /**
     * The initial value to set the picker to. Defaults to device's date / time
     */
    value: PropTypes.instanceOf(Date),
    /**
     * The onChange callback
     */
    onChange: PropTypes.func,
    /**
     * The minimum date or time value to use
     */
    minimumDate: PropTypes.instanceOf(Date),
    /**
     * The maximum date or time value to use
     */
    maximumDate: PropTypes.instanceOf(Date),
    /**
     * The date format for the text display
     */
    dateFormat: PropTypes.string,
    /**
     * A callback function to format date
     */
    dateFormatter: PropTypes.func,
    /**
     * The time format for the text display
     */
    timeFormat: PropTypes.string,
    /**
     * A callback function to format time
     */
    timeFormatter: PropTypes.func,
    /**
     * Allows changing of the locale of the component (iOS only)
     */
    locale: PropTypes.string,
    /**
     * Allows changing of the time picker to a 24 hour format (Android only)
     */
    is24Hour: PropTypes.bool,
    /**
     * The interval at which minutes can be selected. Possible values are: 1, 2, 3, 4, 5, 6, 10, 12, 15, 20, 30 (iOS only)
     */
    minuteInterval: PropTypes.number,
    /**
     * Allows changing of the timeZone of the date picker. By default it uses the device's time zone (iOS only)
     */
    timeZoneOffsetInMinutes: PropTypes.number,
    /**
     * Props to pass the Dialog component
     */
    dialogProps: PropTypes.object
  };

  static defaultProps = {
    ...TextField.defaultProps,
    mode: MODES.DATE
  };

  constructor(props) {
    super(props);

    this.chosenDate = props.value;

    this.state = {
      showExpandableOverlay: false,
      prevValue: props.value,
      value: props.value
    };
  }

  static getDerivedStateFromProps(nextProps, prevState) {
    if (nextProps.value !== prevState.prevValue) {
      return {
        prevValue: prevState.value,
        value: nextProps.value
      };
    }
    return null;
  }

  handleChange = (event = {}, date) => {
    // NOTE: will be called on Android even when there was no actual change
    if (event.type !== 'dismissed' && date !== undefined) {
      this.chosenDate = date;

      if (Constants.isAndroid) {
        this.onDonePressed();
      }
    }
  };

  toggleExpandableOverlay = callback => {
    this.setState({showExpandableOverlay: !this.state.showExpandableOverlay}, () => {
      if (_.isFunction(callback)) {
        callback();
      }
    });
  };

  onToggleExpandableModal = value => {
    this.toggleExpandableOverlay();
    _.invoke(this.props, 'onToggleExpandableModal', value);
  };

  onDonePressed = () =>
    this.toggleExpandableOverlay(() => {
      if (Constants.isIOS && !this.chosenDate) {
        // since handleChange() is not called on iOS when there is no actual change
        this.chosenDate = new Date();
      }

      _.invoke(this.props, 'onChange', this.chosenDate);
      this.setState({value: this.chosenDate});
    });

  getStringValue = () => {
    const {value} = this.state;
<<<<<<< HEAD
    const {mode, dateFormat, timeFormat} = this.props;
=======
    const {mode, dateFormat, timeFormat, dateFormatter, timeFormatter} = this.getThemeProps();
>>>>>>> 2d46a3a6
    if (value) {
      switch (mode) {
        case MODES.DATE:
          return dateFormatter
            ? dateFormatter(value)
            : dateFormat
              ? moment(value).format(dateFormat)
              : value.toLocaleDateString();
        case MODES.TIME:
          return timeFormatter
            ? timeFormatter(value)
            : timeFormat
              ? moment(value).format(timeFormat)
              : value.toLocaleTimeString();
      }
    }
  };

  renderExpandableOverlay = () => {
    const {testID, dialogProps} = this.props;
    const {showExpandableOverlay} = this.state;

    return (
      <Dialog
        migrate
        visible={showExpandableOverlay}
        width="100%"
        height={null}
        bottom
        centerH
        onDismiss={this.toggleExpandableOverlay}
        containerStyle={styles.dialog}
        testID={`${testID}.dialog`}
        supportedOrientations={['portrait', 'landscape', 'landscape-left', 'landscape-right']} // iOS only
        {...dialogProps}
      >
        <View useSafeArea>
          {this.renderHeader()}
          {this.renderDateTimePicker()}
        </View>
      </Dialog>
    );
  };

  renderHeader() {
    const {useCustomTheme} = this.props;

    return (
      <View row spread bg-white paddingH-20 style={styles.header}>
        <Button
          link
          iconSource={Assets.icons.x}
          iconStyle={{tintColor: Colors.dark10}}
          onPress={this.toggleExpandableOverlay}
        />
<<<<<<< HEAD
        <Button
          link
          iconSource={Assets.icons.check}
          useCustomTheme={useCustomTheme}
          onPress={this.onDonePressed}
        />
=======
        <Button link iconSource={Assets.icons.check} useCustomTheme={useCustomTheme} onPress={this.onDonePressed}/>
>>>>>>> 2d46a3a6
      </View>
    );
  }

  renderDateTimePicker() {
    const {value, showExpandableOverlay} = this.state;
    const {mode, minimumDate, maximumDate, locale, is24Hour, minuteInterval, timeZoneOffsetInMinutes} = this.props;

    if (showExpandableOverlay) {
      return (
        <RNDateTimePicker
          mode={mode}
          value={value || new Date()}
          onChange={this.handleChange}
          minimumDate={minimumDate}
          maximumDate={maximumDate}
          locale={locale}
          is24Hour={is24Hour}
          minuteInterval={minuteInterval}
          timeZoneOffsetInMinutes={timeZoneOffsetInMinutes}
        />
      );
    }
  }

  renderExpandable = () => {
    return Constants.isAndroid ? this.renderDateTimePicker() : this.renderExpandableOverlay();
  };

  render() {
    const textInputProps = TextField.extractOwnProps(this.props);

    return (
      <TextField
        {...textInputProps}
        value={this.getStringValue()}
        expandable
        renderExpandable={this.renderExpandable}
        onToggleExpandableModal={this.onToggleExpandableModal}
      />
    );
  }
}

export {DateTimePicker}; // For tests
export default asBaseComponent(DateTimePicker);


const styles = StyleSheet.create({
  header: {
    height: 56,
    borderBottomWidth: 1,
    borderBottomColor: Colors.dark80
  },
  dialog: {
    backgroundColor: Colors.white,
    borderTopLeftRadius: 12,
    borderTopRightRadius: 12
  }
});<|MERGE_RESOLUTION|>--- conflicted
+++ resolved
@@ -156,11 +156,7 @@
 
   getStringValue = () => {
     const {value} = this.state;
-<<<<<<< HEAD
-    const {mode, dateFormat, timeFormat} = this.props;
-=======
-    const {mode, dateFormat, timeFormat, dateFormatter, timeFormatter} = this.getThemeProps();
->>>>>>> 2d46a3a6
+    const {mode, dateFormat, timeFormat, dateFormatter, timeFormatter} = this.props;
     if (value) {
       switch (mode) {
         case MODES.DATE:
@@ -216,16 +212,7 @@
           iconStyle={{tintColor: Colors.dark10}}
           onPress={this.toggleExpandableOverlay}
         />
-<<<<<<< HEAD
-        <Button
-          link
-          iconSource={Assets.icons.check}
-          useCustomTheme={useCustomTheme}
-          onPress={this.onDonePressed}
-        />
-=======
         <Button link iconSource={Assets.icons.check} useCustomTheme={useCustomTheme} onPress={this.onDonePressed}/>
->>>>>>> 2d46a3a6
       </View>
     );
   }
