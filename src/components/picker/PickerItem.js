--- conflicted
+++ resolved
@@ -37,8 +37,9 @@
 
   // TODO: deprecate the check for object
   const _onPress = useCallback(() => {
-    onPress(_.isObject(value) ? value : {value, label});
-  }, [label, value, onPress]);
+    // onPress(_.isObject(value) ? value : {value, label});
+    onPress(value);
+  }, [value, onPress]);
 
   const onSelectedLayout = useCallback((...args) => {
     _.invoke(props, 'onSelectedLayout', ...args);
@@ -99,7 +100,6 @@
   labelTextDisabled: {
     color: Colors.dark60
   }
-<<<<<<< HEAD
 });
 
 PickerItem.displayName = 'Picker.Item';
@@ -149,35 +149,5 @@
    */
   onSelectedLayout: PropTypes.func
 };
-=======
-
-  // TODO: deprecate the check for object
-  onPress = () => {
-    const {value, onPress} = this.props;
-    // onPress(_.isObject(value) ? value : {value, label});
-    onPress(value);
-  };
-}
-
-function createStyles() {
-  return StyleSheet.create({
-    container: {
-      height: 56.5,
-      paddingHorizontal: 23,
-      borderColor: Colors.rgba(Colors.dark10, 0.1),
-      borderBottomWidth: 1
-    },
-    labelText: {
-      ...Typography.text70,
-      color: Colors.dark10,
-      flex: 1,
-      textAlign: 'left'
-    },
-    labelTextDisabled: {
-      color: Colors.dark60
-    }
-  });
-}
->>>>>>> 2265d81b
 
 export default PickerItem;