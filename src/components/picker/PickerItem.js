import _ from 'lodash';
import PropTypes from 'prop-types';
<<<<<<< HEAD
import React, {useCallback, useEffect, useContext} from 'react';
=======
import React, {useCallback, useEffect, useMemo} from 'react';
>>>>>>> 9dd94bbd
import {StyleSheet} from 'react-native';
import {Colors, Typography} from '../../style';
import * as Modifiers from '../../commons/modifiers';
import Assets from '../../assets';
import View from '../view';
import TouchableOpacity from '../touchableOpacity';
import Image from '../image';
import Text from '../text';
import {getItemLabel, isItemSelected, shouldFilterOut} from './PickerPresenter';
import PickerContext from './PickerContext';

/**
 * @description: Picker.Item, for configuring the Picker's selectable options
 * @extends: TouchableOpacity
 * @extendslink: docs/TouchableOpacity
 * @example: https://github.com/wix/react-native-ui-lib/blob/master/demo/src/screens/componentScreens/PickerScreen.js
 */
const PickerItem = props => {
  const {
    value,
    label,
    disabled,
    selectedIcon = Assets.icons.check,
    selectedIconColor,
    testID
  } = props;
  const context = useContext(PickerContext);

  useEffect(() => {
    if (_.isPlainObject(value)) {
      console.warn('UILib Picker.Item will stop supporting passing object as value & label (e.g {value, label}) in the next major version. Please pass separate label and value props');
    }
  }, [value]);

  const _onPress = useCallback(() => {
    context.onPress(value);
  }, [value, context.onPress]);

  const onSelectedLayout = useCallback((...args) => {
    _.invoke(context, 'onSelectedLayout', ...args);
  }, []);

  const itemLabel = getItemLabel(label, value, props.getItemLabel || context.getItemLabel);
  if (context.showSearch && shouldFilterOut(context.searchValue, itemLabel)) {
    return null;
  }

  const {renderItem} = context;
  const isSelected = isItemSelected(value, context.value);

  const accessibilityProps = {
    accessibilityState: isSelected ? {selected: true} : undefined,
    accessibilityHint: 'Double click to select this suggestion',
    ...Modifiers.extractAccessibilityProps(props)
  };

  const selectedIndicator = useMemo(() => {
    if (isSelected) {
      return <Image source={selectedIcon} tintColor={disabled ? Colors.dark60 : selectedIconColor}/>;
    }
  }, [isSelected, disabled, selectedIcon, selectedIconColor]);

  const _renderItem = () => {
    return (
      <View style={styles.container} flex row spread centerV>
        <Text numberOfLines={1} style={[styles.labelText, disabled && styles.labelTextDisabled]}>
          {itemLabel}
        </Text>
        {selectedIndicator}
      </View>
    );
  };

  return (
    <TouchableOpacity
      activeOpacity={0.5}
      onPress={_onPress}
      onLayout={isSelected ? onSelectedLayout : undefined}
      disabled={disabled}
      testID={testID}
      throttleTime={0}
      {...accessibilityProps}
    >
      {renderItem ? renderItem(value, props, itemLabel) : _renderItem()}
    </TouchableOpacity>
  );
};

const styles = StyleSheet.create({
  container: {
    height: 56.5,
    paddingHorizontal: 23,
    borderColor: Colors.rgba(Colors.dark10, 0.1),
    borderBottomWidth: 1
  },
  labelText: {
    ...Typography.text70,
    color: Colors.dark10,
    flex: 1,
    textAlign: 'left'
  },
  labelTextDisabled: {
    color: Colors.dark60
  }
});

PickerItem.displayName = 'Picker.Item';
PickerItem.propTypes = {
  /**
   * Item's value
   */
  value: PropTypes.oneOfType([PropTypes.object, PropTypes.string, PropTypes.number]),
  /**
   * Item's label
   */
  label: PropTypes.string,
  /**
   * Custom function for the item label (e.g (value) => customLabel)
   */
  getItemLabel: PropTypes.func,
  /**
   * DEPRECATE: Function to return the value out of the item value prop when value is custom shaped.
   */
  getItemValue: PropTypes.func,
  /**
   * Is the item selected
   */
  isSelected: PropTypes.bool,
  /**
   * Pass to change the selected icon
   */
  selectedIcon: PropTypes.oneOfType([PropTypes.object, PropTypes.number]),
  /**
   * Pass to change the selected icon color
   */
  selectedIconColor: PropTypes.string,
  /**
   * Is the item disabled
   */
  disabled: PropTypes.bool,
  /**
   * Render custom item
   */
  renderItem: PropTypes.elementType,
  /**
   * Callback for onPress action
   */
  onPress: PropTypes.func,
  /**
   * Callback for onLayout event
   */
  onSelectedLayout: PropTypes.func
};

export default PickerItem;<|MERGE_RESOLUTION|>--- conflicted
+++ resolved
@@ -1,10 +1,6 @@
 import _ from 'lodash';
 import PropTypes from 'prop-types';
-<<<<<<< HEAD
-import React, {useCallback, useEffect, useContext} from 'react';
-=======
-import React, {useCallback, useEffect, useMemo} from 'react';
->>>>>>> 9dd94bbd
+import React, {useCallback, useEffect, useMemo, useContext} from 'react';
 import {StyleSheet} from 'react-native';
 import {Colors, Typography} from '../../style';
 import * as Modifiers from '../../commons/modifiers';
