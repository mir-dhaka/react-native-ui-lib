--- conflicted
+++ resolved
@@ -21,15 +21,6 @@
     components: {} as Extendable
   }
 
-<<<<<<< HEAD
-=======
-  //TODO: deprecate on V6
-  setTheme(overrides: Dictionary<string>) {
-    console.warn('ThemeManager.setTheme() is deprecated. Please remove usage before next uilib major version update. Consider using ThemeManager.setComponentTheme instead');
-    this.theme = _.merge(this.theme, overrides);
-  }
-
->>>>>>> 5554e438
   getTheme() {
     return this.theme;
   }
